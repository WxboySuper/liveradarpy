--- conflicted
+++ resolved
@@ -103,18 +103,10 @@
             radar.fetch_radar_data("KTLX", self.test_output_dir)
         self.assertEqual(str(context.exception), "No radar data files found.")
 
-<<<<<<< HEAD
     @patch("pyliveradar.requests.get")
     def test_fetch_radar_data_failed_download(self, mock_get):
         """Test fetch_radar_data with a failed file download."""
         mock_get.side_effect = requests.exceptions.RequestException("Download failed")
-=======
-    @patch("builtins.open", side_effect=FileNotFoundError)
-    def test_is_valid_nexrad_site_file_not_found(self, mock_file):
-        """
-        Tests that _is_valid_nexrad_site returns False when the NEXRAD site file is missing.
-        """
->>>>>>> efb2a9e6
         radar = PyLiveRadar()
         with self.assertRaises(requests.exceptions.RequestException) as context:
             radar.fetch_radar_data("KTLX", self.test_output_dir)
