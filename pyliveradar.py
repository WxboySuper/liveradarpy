# pyliveradar
# This module handles live radar data acquisition and updates.

import requests
from bs4 import BeautifulSoup
from datetime import datetime, timezone
import logging
import json
from pathlib import Path
import os
from functools import lru_cache

# Create a module-level logger
logger = logging.getLogger(__name__)

@lru_cache(maxsize=None)
def _load_sites():
    """
    Load and parse the nexrad_sites.json file.

    Returns:
        list: Parsed JSON data from the nexrad_sites.json file.

    Raises:
        FileNotFoundError: If the nexrad_sites.json file is not found.
        ValueError: If the JSON is invalid.
    """
    try:
        json_path = os.path.join(os.path.dirname(__file__), "nexrad_sites.json")
        with open(json_path, "r") as f:
            return json.load(f)
    except FileNotFoundError:
        logger.error("nexrad_sites.json file not found.")
        raise FileNotFoundError("nexrad_sites.json file is required but was not found.")
    except json.JSONDecodeError:
        logger.error("nexrad_sites.json contains invalid JSON.")
        raise ValueError("nexrad_sites.json contains invalid JSON and cannot be loaded.")
    except Exception as e:
        logger.error("Unexpected error loading NEXRAD sites: %s", e)
        raise

class PyLiveRadar:
    def __init__(self):
<<<<<<< HEAD
        """Initialize the PyLiveRadar module."""
        # Initialize instance variables
        self._site_cache = None

    def _get_site_cache(self):
        """
        Load and cache the set of valid NEXRAD site IDs.

        Returns:
            set: A set of valid NEXRAD site IDs.
        """
        if self._site_cache is None:
            sites = _load_sites()
            self._site_cache = {site.get("id") for site in sites if site.get("id") is not None}
        return self._site_cache

    def _is_valid_nexrad_site(self, station: str) -> bool:
        """
        Check if the given station is a valid NEXRAD site.

        Args:
            station (str): The radar station identifier (e.g., KTLX).

        Returns:
            bool: True if the station is valid, False otherwise.

        Raises:
            ValueError: If the station is invalid.
        """
        site_cache = self._get_site_cache()
        if station not in site_cache:
            logger.error("Invalid NEXRAD site: %s", station)
            raise ValueError(f"Invalid NEXRAD site: {station}")
        return True
=======
        """
        Initializes a PyLiveRadar instance.
        """
        pass

    def _is_valid_nexrad_site(self, station: str) -> bool:
        """
        Determines whether the specified station identifier corresponds to a valid NEXRAD site.
        
        Checks the provided station ID against entries in the local 'nexrad_sites.json' file.
        Returns True if a matching site is found; otherwise, returns False. Logs an error and returns False if the file cannot be read or parsed.
        """
        try:
            with open("nexrad_sites.json", "r") as f:
                nexrad_sites = json.load(f)
            return any(site["id"] == station for site in nexrad_sites)
        except FileNotFoundError as fnf_err:
            logging.error(f"File not found: {fnf_err}")
            return False
        except json.JSONDecodeError as json_err:
            logging.error(f"JSON decode error: {json_err}")
            return False
>>>>>>> efb2a9e6

    def fetch_radar_data(self, station: str, output_dir: str):
        """
        Downloads the latest radar data file for a specified station from the Unidata/UCAR L2 server.
        
        Fetches the most recent radar data for a valid NEXRAD station, saving the file to the given output directory. Returns the local file path if successful, or None if the station is invalid or an error occurs.
        
        Args:
            station: Radar station identifier (e.g., 'KTLX').
            output_dir: Directory where the downloaded radar data file will be saved.
        
        Returns:
            The path to the downloaded radar data file, or None if the operation fails.
        """
        logger.debug("test")
        # Validate output_dir
        output_dir_path = Path(output_dir)
        if not output_dir_path.exists():
            raise FileNotFoundError(f"Output directory does not exist: {output_dir}")
        if not output_dir_path.is_dir():
            raise NotADirectoryError(f"Path is not a directory: {output_dir}")

        # Validate the station
        self._is_valid_nexrad_site(station)

        base_url = "https://thredds.ucar.edu/thredds/fileServer/nexrad/level2"
        try:
            # Construct the URL for the radar station
            now = datetime.now(timezone.utc)  # Updated to use timezone-aware UTC
            date_path = now.strftime("%Y/%m/%d")
            url = f"{base_url}/{date_path}/{station}/"
            logger.debug("Constructed URL: %s", url)

            # Fetch the directory listing
            headers = {"User-Agent": "PyLiveRadar/1.0"}
            response = requests.get(url, headers=headers, timeout=10)
            logger.debug("HTTP GET Response Status Code: %d", response.status_code)
            response.raise_for_status()
            logger.debug("Fetched directory listing successfully.")

            # Parse the latest file (simplified for MVP)
            soup = BeautifulSoup(response.text, "html.parser")
            links = soup.find_all("a")
            logger.debug("Found %d links in the directory listing.", len(links))
            if not links:
                raise ValueError("No radar data files found.")

            # Debug log the raw directory listing
            logger.debug("Raw directory listing: %s", [link['href'] for link in links])

            # Sanitize filenames to prevent path traversal
            sanitized_links = [os.path.basename(link['href']) for link in links if 'href' in link.attrs]

            # Update valid extensions to include '.ar2v.gz'
            valid_extensions = [".ar2v", ".ar2v.gz"]

            # Filter links to include only valid radar data files
            valid_links = [link for link in sanitized_links if any(link.endswith(ext) for ext in valid_extensions)]
            logger.debug("Filtered valid links: %s", valid_links)

            if not valid_links:
                raise ValueError("No valid radar data files found.")

            # Sort the valid links lexicographically and select the last one
            latest_file = sorted(valid_links)[-1]
            file_url = f"{url}{latest_file}"
            logger.debug("Latest valid file URL: %s", file_url)

            # Download the radar data file
            radar_response = requests.get(file_url, headers=headers, timeout=10, stream=True)
            logger.debug("HTTP GET Response Status Code for file: %d", radar_response.status_code)
            radar_response.raise_for_status()
            logger.debug("Downloaded radar data file successfully.")

<<<<<<< HEAD
            # Save the file locally using a temporary file
            temp_output_path = output_dir_path / f"{latest_file}.tmp"  # Temporary file path
            final_output_path = output_dir_path / latest_file  # Final output path
            with temp_output_path.open("wb") as f:  # Use Path's open method
=======
            # Save the file locally
            output_path = os.path.join(output_dir, latest_file)
            with open(output_path, "wb") as f:
>>>>>>> efb2a9e6
                for chunk in radar_response.iter_content(chunk_size=8192):
                    f.write(chunk)
            logger.debug("Saved radar data to temporary file: %s", temp_output_path)

            # Atomically move the temporary file to the final output path
            temp_output_path.rename(final_output_path)
            logger.debug("Renamed temporary file to final output path: %s", final_output_path)

            return str(final_output_path)  # Return the string representation of the path

        except requests.exceptions.HTTPError as http_err:
            if http_err.response is not None:
                if http_err.response.status_code == 404:
                    logger.error("HTTP 404 Not Found: The requested resource could not be found.")
                elif http_err.response.status_code == 500:
                    logger.error("HTTP 500 Internal Server Error: The server encountered an error.")
                else:
                    logger.error("HTTP error occurred: %s", http_err)
            else:
                logger.error("HTTP error occurred but response is None: %s", http_err)
            raise
        except requests.exceptions.RequestException as req_err:
            logger.error("RequestException occurred: %s", req_err)
            raise
        except ValueError as val_err:
            logger.error("ValueError occurred: %s", val_err)
            raise
        except Exception as e:
            logger.error("Unexpected error occurred: %s", e)
            raise



if __name__ == "__main__":
    print('Placeholder for live radar data acquisition and updates.')<|MERGE_RESOLUTION|>--- conflicted
+++ resolved
@@ -41,7 +41,6 @@
 
 class PyLiveRadar:
     def __init__(self):
-<<<<<<< HEAD
         """Initialize the PyLiveRadar module."""
         # Initialize instance variables
         self._site_cache = None
@@ -76,30 +75,6 @@
             logger.error("Invalid NEXRAD site: %s", station)
             raise ValueError(f"Invalid NEXRAD site: {station}")
         return True
-=======
-        """
-        Initializes a PyLiveRadar instance.
-        """
-        pass
-
-    def _is_valid_nexrad_site(self, station: str) -> bool:
-        """
-        Determines whether the specified station identifier corresponds to a valid NEXRAD site.
-        
-        Checks the provided station ID against entries in the local 'nexrad_sites.json' file.
-        Returns True if a matching site is found; otherwise, returns False. Logs an error and returns False if the file cannot be read or parsed.
-        """
-        try:
-            with open("nexrad_sites.json", "r") as f:
-                nexrad_sites = json.load(f)
-            return any(site["id"] == station for site in nexrad_sites)
-        except FileNotFoundError as fnf_err:
-            logging.error(f"File not found: {fnf_err}")
-            return False
-        except json.JSONDecodeError as json_err:
-            logging.error(f"JSON decode error: {json_err}")
-            return False
->>>>>>> efb2a9e6
 
     def fetch_radar_data(self, station: str, output_dir: str):
         """
@@ -174,16 +149,10 @@
             radar_response.raise_for_status()
             logger.debug("Downloaded radar data file successfully.")
 
-<<<<<<< HEAD
             # Save the file locally using a temporary file
             temp_output_path = output_dir_path / f"{latest_file}.tmp"  # Temporary file path
             final_output_path = output_dir_path / latest_file  # Final output path
             with temp_output_path.open("wb") as f:  # Use Path's open method
-=======
-            # Save the file locally
-            output_path = os.path.join(output_dir, latest_file)
-            with open(output_path, "wb") as f:
->>>>>>> efb2a9e6
                 for chunk in radar_response.iter_content(chunk_size=8192):
                     f.write(chunk)
             logger.debug("Saved radar data to temporary file: %s", temp_output_path)
